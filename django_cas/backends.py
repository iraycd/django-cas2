--- conflicted
+++ resolved
@@ -6,16 +6,8 @@
 from django.contrib.auth import get_user_model
 from django_cas.exceptions import CasTicketException
 from django_cas.models import Tgt, PgtIOU
-<<<<<<< HEAD
-from urllib.parse import urlencode
-from urllib.request import urlopen
-import urllib.request, urllib.error, urllib.parse
-from urllib.parse import urljoin
-from xml.dom import minidom
-=======
 from urlparse import urljoin
 from xml.dom import minidom, Node
->>>>>>> 03378053
 import logging
 import time
 import requests
@@ -36,7 +28,7 @@
     """ CAS authentication backend """
 
     def authenticate(self, ticket, service):
-        """ Verifies CAS ticket and gets or creates get_user_model() object """
+        """ Verifies CAS ticket and gets or creates User object """
 
         (username, proxies, attributes) = self._verify(ticket, service)
         if not username:
@@ -47,24 +39,21 @@
                 if not proxy in settings.CAS_ALLOWED_PROXIES:
                     return None
 
-        logger.debug("get_user_model() '%s' passed authentication by CAS backend", username)
+        logger.debug("User '%s' passed authentication by CAS backend", username)
 
         user = None
 
         try:
-<<<<<<< HEAD
             return get_user_model().objects.get(username=username)
         except get_user_model().DoesNotExist:
             if settings.CAS_AUTO_CREATE_USERS:
-                logger.info("get_user_model() '%s' auto created by CAS backend", username)
+                logger.info("User '%s' auto created by CAS backend", username)
                 return get_user_model().objects.create_user(username)
-=======
             user = User.objects.get(username=username)
         except User.DoesNotExist:
             if settings.CAS_AUTO_CREATE_USERS:
                 logger.debug("User '%s' auto created by CAS backend", username)
                 user = User.objects.create_user(username)
->>>>>>> 03378053
             else:
                 logger.error("Failed authentication, user '%s' does not exist", username)
 
@@ -259,7 +248,7 @@
                 res_status_val = '?'
 
             if res_status_val == 'Success':
-                # get_user_model() is validated
+                # User is validated
                 for at in response.iterfind(_attribute):
                     att_name = at.get('AttributeName', None)
                     if not att_name:
@@ -287,7 +276,7 @@
                 # response.find("Status/StatusMessage") and ("Status/StatusDetail")
                 logger.info("Ticket validation of \"%s\" failed: %s", ticket, res_status.get('Value', ''))
                 return None, None
-            logger.debug("get_user_model(): %s, attributes: %d", user, len(attributes))
+            logger.debug("User: %s, attributes: %d", user, len(attributes))
             for a, v in list(attributes.items()):
                 logger.debug("                     %s: %s", a, v)
             return user, attributes
