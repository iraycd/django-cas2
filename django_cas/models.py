""" Django CAS 2.0 authentication models """

from datetime import datetime, timedelta
from django.conf import settings
from django.contrib.auth import BACKEND_SESSION_KEY
from django.contrib.auth.models import User
from django.contrib.auth import get_user_model
from django.contrib.auth.signals import user_logged_in, user_logged_out
from django.contrib.sessions.models import Session
from django.core.exceptions import ImproperlyConfigured
from django.db import models
from django.db.models.signals import post_save, post_delete
from django.dispatch.dispatcher import receiver
from django.utils.translation import ugettext_lazy as _
from django_cas.exceptions import CasTicketException
<<<<<<< HEAD
from urllib.parse import urlencode
from urllib.request import urlopen
from urllib.parse import urljoin
=======
from urlparse import urljoin
>>>>>>> 03378053
from xml.dom import minidom
import requests

__all__ = ['Tgt']

class Tgt(models.Model):
    """
    Model representing CAS ticket granting tickets. It can be used
    to retrieve proxy granting tickets for backend web services 
    """
    username = models.CharField(_('username'), max_length = 255, unique = True)
    tgt = models.CharField(_('ticket granting ticket'), max_length = 255)
    
    class Meta:
        db_table = 'django_cas_tgt'
        verbose_name = _('ticket granting ticket')
        verbose_name_plural = _('ticket granting tickets')


    @classmethod
    def get_tgt_for_user(self, user):
        """
        Returns the ticket granting ticket stored for a user in the database.

        The user can be specified as a User object or its Django username.
        Raises Tgt.DoesNotExist if the ticket can't be found.
        """
        if isinstance(user, get_user_model()):
            return Tgt.objects.get(username = user.username)
        return Tgt.objects.get(username = user)


    def get_proxy_ticket_for_service(self, service):
        """
        Returns a string representing a proxy ticket for the given service as
        given by the CAS server. This ticket can then be used to authenticate
        to the backend service, typically in a 'ticket' parameter, but may
        be in other manners detailed by the service specification.
        """
        if not settings.CAS_PROXY_CALLBACK:
            raise ImproperlyConfigured("No proxy callback set in settings")

        params = {'pgt': self.tgt, 'targetService': service}
        page = requests.get(urljoin(settings.CAS_SERVER_URL, 'proxyValidate'), params=params, verify=settings.CAS_SERVER_SSL_VERIFY, cert=settings.CAS_SERVER_SSL_CERT)

        try:
            response = minidom.parseString(page.content)
            if response.getElementsByTagName('cas:proxySuccess'):
                return response.getElementsByTagName('cas:proxyTicket')[0].firstChild.nodeValue
            raise CasTicketException("Failed to get proxy ticket")
        finally:
            page.close()


class PgtIOU(models.Model):
    """ Proxy granting ticket and IOU """
    pgtIou = models.CharField(_('proxy ticket IOU'), max_length = 255, unique = True)
    tgt = models.CharField(_('ticket granting ticket'), max_length = 255)
    timestamp = models.DateTimeField(auto_now = True)

    class Meta:
        db_table = 'django_cas_pgtiou'
        verbose_name = _('proxy ticket IOU')
        verbose_name_plural = _('proxy ticket IOUs')


class SessionServiceTicket(models.Model):
    """ Handles a mapping between the CAS Service Ticket and the session key
        as long as user is connected to an application that uses the CASBackend
        for authentication
    """
    service_ticket = models.CharField(_('service ticket'), max_length=255, primary_key=True)
    session_key = models.CharField(_('session key'), max_length=40)


    class Meta:
        db_table = 'django_cas_session_service_ticket'
        verbose_name = _('session service ticket')
        verbose_name_plural = _('session service tickets')


    def get_session(self):
        """ Searches the session in store and returns it """
        session_engine = __import__(name=settings.SESSION_ENGINE, fromlist=['SessionStore'])
        SessionStore = getattr(session_engine, 'SessionStore')
        return SessionStore(session_key=self.session_key)


    def __unicode__(self):
        return self.ticket


def _is_cas_backend(session):
    """ Checks if the auth backend is CASBackend """
    backend = session.get(BACKEND_SESSION_KEY)
    from django_cas.backends import CASBackend
    return backend == '{0.__module__}.{0.__name__}'.format(CASBackend)


@receiver(user_logged_in)
def map_service_ticket(sender, **kwargs):
    """ Creates the mapping between a session key and a service ticket after user
        logged in """
    request = kwargs['request']
    ticket = request.GET.get('ticket')
    if settings.CAS_SINGLE_SIGN_OUT and ticket and _is_cas_backend(request.session):
        session_key = request.session.session_key
        SessionServiceTicket.objects.create(service_ticket=ticket,
                                            session_key=session_key)


@receiver(user_logged_out)
def delete_service_ticket(sender, **kwargs):
    """ Deletes the mapping between session key and service ticket after user
        logged out """
    request = kwargs['request']
    if settings.CAS_SINGLE_SIGN_OUT and _is_cas_backend(request.session):
        session_key = request.session.session_key
        SessionServiceTicket.objects.filter(session_key=session_key).delete()


@receiver(post_delete, sender=Session)
def delete_old_session_service_tickets(sender, instance, **kwargs):
    """ Deletes session service tickets when mapped sessions are deleted 
        from the database. Note that this does not catch the case with
        cached sessions that are not mapped to ordinary Django models.
        
        You have to run the django-admin command purge_session_service_tickets
        if you don't have sessions mapped to the database.
    """
    if settings.CAS_SINGLE_SIGN_OUT:
        SessionServiceTicket.objects.filter(session_key=instance.session_key).delete()


@receiver(post_save, sender=PgtIOU)
def delete_old_tickets(**kwargs):
    """ Delete tickets if they are over 2 days old 
        kwargs = ['raw', 'signal', 'instance', 'sender', 'created']
    """
    sender = kwargs.get('sender')
    now = datetime.now()
    expire = datetime(now.year, now.month, now.day) - timedelta(days=2)
    sender.objects.filter(timestamp__lt=expire).delete()<|MERGE_RESOLUTION|>--- conflicted
+++ resolved
@@ -13,13 +13,7 @@
 from django.dispatch.dispatcher import receiver
 from django.utils.translation import ugettext_lazy as _
 from django_cas.exceptions import CasTicketException
-<<<<<<< HEAD
-from urllib.parse import urlencode
-from urllib.request import urlopen
-from urllib.parse import urljoin
-=======
 from urlparse import urljoin
->>>>>>> 03378053
 from xml.dom import minidom
 import requests
 
